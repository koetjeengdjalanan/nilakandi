import uuid
<<<<<<< HEAD
=======

>>>>>>> b4aa80a2
from django.db import models


class Subscription(models.Model):
    subscription_id = models.UUIDField(primary_key=True)
    id = models.CharField(primary_key=False, max_length=100, unique=True)
<<<<<<< HEAD
    display_name = models.CharField(max_length=64)
    state = models.CharField(max_length=16)
    subscription_policies = models.JSONField(
        null=True, default=dict, blank=True)
    authorization_source = models.CharField(max_length=32)
    additional_properties = models.JSONField(
        null=True, default=dict, blank=True)
=======
    display_name = models.CharField()
    state = models.CharField()
    subscription_policies = models.JSONField(null=True, default=dict, blank=True)
    authorization_source = models.CharField()
    additional_properties = models.JSONField(null=True, default=dict, blank=True)
>>>>>>> b4aa80a2
    last_edited = models.DateTimeField(auto_now=True)
    added = models.DateTimeField(auto_now=True, editable=False)


class Services(models.Model):
<<<<<<< HEAD
    id = models.UUIDField(
        primary_key=True, default=uuid.uuid4, editable=False)
    subscription = models.ForeignKey(
        to=Subscription, to_field='subscription_id', on_delete=models.RESTRICT, default=uuid.uuid4)
    usage_date = models.DateField()
    charge_type = models.CharField(max_length=16)
    service_name = models.CharField(max_length=128)
    service_tier = models.CharField(max_length=128)
    meter = models.CharField(max_length=128)
    part_number = models.CharField(max_length=10)
    cost_usd = models.FloatField()
    currency = models.CharField(max_length=4)
=======
    id = models.UUIDField(primary_key=True, default=uuid.uuid4, editable=False)
    subscription = models.ForeignKey(
        to=Subscription,
        to_field="subscription_id",
        on_delete=models.RESTRICT,
        default=uuid.uuid4,
    )
    usage_date = models.DateField()
    charge_type = models.CharField()
    service_name = models.CharField()
    service_tier = models.CharField()
    meter = models.CharField()
    part_number = models.CharField()
    billing_month = models.DateField()
    resource_id = models.CharField()
    resource_type = models.CharField()
    cost_usd = models.FloatField()
    currency = models.CharField()
>>>>>>> b4aa80a2
    last_edited = models.DateTimeField(auto_now=True)
    added = models.DateTimeField(auto_now=True, editable=False)


class Operation(models.Model):
    id = models.UUIDField(primary_key=True, default=uuid.uuid4, editable=False)
<<<<<<< HEAD
    name = models.CharField(max_length=64)
    type = models.CharField(max_length=64)
    status = models.CharField(max_length=64)
=======
    name = models.CharField()
    type = models.CharField()
    status = models.CharField()
>>>>>>> b4aa80a2
    started = models.DateTimeField()
    completed = models.DateTimeField()
    duration = models.DurationField()
    error = models.JSONField(null=True, default=dict, blank=True)
    output = models.JSONField(null=True, default=dict, blank=True)
    last_edited = models.DateTimeField(auto_now=True)
    added = models.DateTimeField(auto_now=True, editable=False)


class Marketplace(models.Model):
    id = models.UUIDField(primary_key=True, default=uuid.uuid4, editable=False)
    subscription = models.ForeignKey(
<<<<<<< HEAD
        to=Subscription, to_field='subscription_id', on_delete=models.RESTRICT, default=uuid.uuid4, db_comment="Originally called subscription_guid")
    source_id = models.UUIDField(
        default=uuid.uuid4, editable=True, null=True, db_comment="Originally called name")
    name = models.CharField(max_length=255, db_comment="Originally called id")
    type = models.CharField(max_length=255)
    tags = models.JSONField(null=True, default=dict, blank=True)
    billing_period_id = models.CharField(max_length=255)
    usage_start = models.DateTimeField()
    usage_end = models.DateTimeField()
    resource_rate = models.FloatField()
    offer_name = models.CharField(max_length=255)
    resource_group = models.CharField(max_length=255)
    additional_info = models.JSONField(null=True, default=dict, blank=True)
    order_number = models.UUIDField(
        default=uuid.uuid4, editable=True, null=True, blank=True)
    instance_name = models.CharField(max_length=255, null=True)
    instance_id = models.CharField(max_length=255, null=True)
    currency = models.CharField(max_length=4, default="USD")
    consumed_quantity = models.FloatField()
    unit_of_measure = models.CharField(max_length=255)
    pretax_cost = models.FloatField()
    is_estimated = models.BooleanField()
    meter_id = models.CharField(max_length=255, null=True)
    subscription_name = models.CharField(max_length=255)
    account_name = models.CharField(max_length=255)
    department_name = models.CharField(max_length=255)
    cost_center = models.CharField(max_length=255, null=True)
    publisher_name = models.CharField(max_length=255)
    plan_name = models.CharField(max_length=255)
=======
        to=Subscription,
        to_field="subscription_id",
        on_delete=models.RESTRICT,
        default=uuid.uuid4,
        db_comment="Originally called subscription_guid",
    )
    source_id = models.UUIDField(
        default=uuid.uuid4,
        editable=True,
        null=True,
        db_comment="Originally called name",
    )
    name = models.CharField(db_comment="Originally called id")
    type = models.CharField()
    tags = models.JSONField(null=True, default=dict, blank=True)
    billing_period_id = models.CharField()
    usage_start = models.DateTimeField()
    usage_end = models.DateTimeField()
    resource_rate = models.FloatField()
    offer_name = models.CharField()
    resource_group = models.CharField()
    additional_info = models.JSONField(null=True, default=dict, blank=True)
    order_number = models.UUIDField(
        default=uuid.uuid4, editable=True, null=True, blank=True
    )
    instance_name = models.CharField(null=True)
    instance_id = models.CharField(null=True)
    currency = models.CharField(default="USD")
    consumed_quantity = models.FloatField()
    unit_of_measure = models.CharField()
    pretax_cost = models.FloatField()
    is_estimated = models.BooleanField()
    meter_id = models.CharField(null=True)
    subscription_name = models.CharField()
    account_name = models.CharField()
    department_name = models.CharField()
    cost_center = models.CharField(null=True)
    publisher_name = models.CharField()
    plan_name = models.CharField()
>>>>>>> b4aa80a2
    is_recurring_charge = models.BooleanField()
    last_edited = models.DateTimeField(auto_now=True)
    added = models.DateTimeField(auto_now=True, editable=False)
<|MERGE_RESOLUTION|>--- conflicted
+++ resolved
@@ -1,165 +1,109 @@
-import uuid
-<<<<<<< HEAD
-=======
-
->>>>>>> b4aa80a2
-from django.db import models
-
-
-class Subscription(models.Model):
-    subscription_id = models.UUIDField(primary_key=True)
-    id = models.CharField(primary_key=False, max_length=100, unique=True)
-<<<<<<< HEAD
-    display_name = models.CharField(max_length=64)
-    state = models.CharField(max_length=16)
-    subscription_policies = models.JSONField(
-        null=True, default=dict, blank=True)
-    authorization_source = models.CharField(max_length=32)
-    additional_properties = models.JSONField(
-        null=True, default=dict, blank=True)
-=======
-    display_name = models.CharField()
-    state = models.CharField()
-    subscription_policies = models.JSONField(null=True, default=dict, blank=True)
-    authorization_source = models.CharField()
-    additional_properties = models.JSONField(null=True, default=dict, blank=True)
->>>>>>> b4aa80a2
-    last_edited = models.DateTimeField(auto_now=True)
-    added = models.DateTimeField(auto_now=True, editable=False)
-
-
-class Services(models.Model):
-<<<<<<< HEAD
-    id = models.UUIDField(
-        primary_key=True, default=uuid.uuid4, editable=False)
-    subscription = models.ForeignKey(
-        to=Subscription, to_field='subscription_id', on_delete=models.RESTRICT, default=uuid.uuid4)
-    usage_date = models.DateField()
-    charge_type = models.CharField(max_length=16)
-    service_name = models.CharField(max_length=128)
-    service_tier = models.CharField(max_length=128)
-    meter = models.CharField(max_length=128)
-    part_number = models.CharField(max_length=10)
-    cost_usd = models.FloatField()
-    currency = models.CharField(max_length=4)
-=======
-    id = models.UUIDField(primary_key=True, default=uuid.uuid4, editable=False)
-    subscription = models.ForeignKey(
-        to=Subscription,
-        to_field="subscription_id",
-        on_delete=models.RESTRICT,
-        default=uuid.uuid4,
-    )
-    usage_date = models.DateField()
-    charge_type = models.CharField()
-    service_name = models.CharField()
-    service_tier = models.CharField()
-    meter = models.CharField()
-    part_number = models.CharField()
-    billing_month = models.DateField()
-    resource_id = models.CharField()
-    resource_type = models.CharField()
-    cost_usd = models.FloatField()
-    currency = models.CharField()
->>>>>>> b4aa80a2
-    last_edited = models.DateTimeField(auto_now=True)
-    added = models.DateTimeField(auto_now=True, editable=False)
-
-
-class Operation(models.Model):
-    id = models.UUIDField(primary_key=True, default=uuid.uuid4, editable=False)
-<<<<<<< HEAD
-    name = models.CharField(max_length=64)
-    type = models.CharField(max_length=64)
-    status = models.CharField(max_length=64)
-=======
-    name = models.CharField()
-    type = models.CharField()
-    status = models.CharField()
->>>>>>> b4aa80a2
-    started = models.DateTimeField()
-    completed = models.DateTimeField()
-    duration = models.DurationField()
-    error = models.JSONField(null=True, default=dict, blank=True)
-    output = models.JSONField(null=True, default=dict, blank=True)
-    last_edited = models.DateTimeField(auto_now=True)
-    added = models.DateTimeField(auto_now=True, editable=False)
-
-
-class Marketplace(models.Model):
-    id = models.UUIDField(primary_key=True, default=uuid.uuid4, editable=False)
-    subscription = models.ForeignKey(
-<<<<<<< HEAD
-        to=Subscription, to_field='subscription_id', on_delete=models.RESTRICT, default=uuid.uuid4, db_comment="Originally called subscription_guid")
-    source_id = models.UUIDField(
-        default=uuid.uuid4, editable=True, null=True, db_comment="Originally called name")
-    name = models.CharField(max_length=255, db_comment="Originally called id")
-    type = models.CharField(max_length=255)
-    tags = models.JSONField(null=True, default=dict, blank=True)
-    billing_period_id = models.CharField(max_length=255)
-    usage_start = models.DateTimeField()
-    usage_end = models.DateTimeField()
-    resource_rate = models.FloatField()
-    offer_name = models.CharField(max_length=255)
-    resource_group = models.CharField(max_length=255)
-    additional_info = models.JSONField(null=True, default=dict, blank=True)
-    order_number = models.UUIDField(
-        default=uuid.uuid4, editable=True, null=True, blank=True)
-    instance_name = models.CharField(max_length=255, null=True)
-    instance_id = models.CharField(max_length=255, null=True)
-    currency = models.CharField(max_length=4, default="USD")
-    consumed_quantity = models.FloatField()
-    unit_of_measure = models.CharField(max_length=255)
-    pretax_cost = models.FloatField()
-    is_estimated = models.BooleanField()
-    meter_id = models.CharField(max_length=255, null=True)
-    subscription_name = models.CharField(max_length=255)
-    account_name = models.CharField(max_length=255)
-    department_name = models.CharField(max_length=255)
-    cost_center = models.CharField(max_length=255, null=True)
-    publisher_name = models.CharField(max_length=255)
-    plan_name = models.CharField(max_length=255)
-=======
-        to=Subscription,
-        to_field="subscription_id",
-        on_delete=models.RESTRICT,
-        default=uuid.uuid4,
-        db_comment="Originally called subscription_guid",
-    )
-    source_id = models.UUIDField(
-        default=uuid.uuid4,
-        editable=True,
-        null=True,
-        db_comment="Originally called name",
-    )
-    name = models.CharField(db_comment="Originally called id")
-    type = models.CharField()
-    tags = models.JSONField(null=True, default=dict, blank=True)
-    billing_period_id = models.CharField()
-    usage_start = models.DateTimeField()
-    usage_end = models.DateTimeField()
-    resource_rate = models.FloatField()
-    offer_name = models.CharField()
-    resource_group = models.CharField()
-    additional_info = models.JSONField(null=True, default=dict, blank=True)
-    order_number = models.UUIDField(
-        default=uuid.uuid4, editable=True, null=True, blank=True
-    )
-    instance_name = models.CharField(null=True)
-    instance_id = models.CharField(null=True)
-    currency = models.CharField(default="USD")
-    consumed_quantity = models.FloatField()
-    unit_of_measure = models.CharField()
-    pretax_cost = models.FloatField()
-    is_estimated = models.BooleanField()
-    meter_id = models.CharField(null=True)
-    subscription_name = models.CharField()
-    account_name = models.CharField()
-    department_name = models.CharField()
-    cost_center = models.CharField(null=True)
-    publisher_name = models.CharField()
-    plan_name = models.CharField()
->>>>>>> b4aa80a2
-    is_recurring_charge = models.BooleanField()
-    last_edited = models.DateTimeField(auto_now=True)
-    added = models.DateTimeField(auto_now=True, editable=False)
+import uuid
+
+
+
+from django.db import models
+
+
+class Subscription(models.Model):
+    subscription_id = models.UUIDField(primary_key=True)
+    id = models.CharField(primary_key=False, max_length=100, unique=True)
+
+    display_name = models.CharField()
+    state = models.CharField()
+    subscription_policies = models.JSONField(null=True, default=dict, blank=True)
+    authorization_source = models.CharField()
+    additional_properties = models.JSONField(null=True, default=dict, blank=True)
+
+    last_edited = models.DateTimeField(auto_now=True)
+    added = models.DateTimeField(auto_now=True, editable=False)
+
+
+class Services(models.Model):
+
+    id = models.UUIDField(primary_key=True, default=uuid.uuid4, editable=False)
+    subscription = models.ForeignKey(
+        to=Subscription,
+        to_field="subscription_id",
+        on_delete=models.RESTRICT,
+        default=uuid.uuid4,
+    )
+    usage_date = models.DateField()
+    charge_type = models.CharField()
+    service_name = models.CharField()
+    service_tier = models.CharField()
+    meter = models.CharField()
+    part_number = models.CharField()
+    billing_month = models.DateField()
+    resource_id = models.CharField()
+    resource_type = models.CharField()
+    cost_usd = models.FloatField()
+    currency = models.CharField()
+
+    last_edited = models.DateTimeField(auto_now=True)
+    added = models.DateTimeField(auto_now=True, editable=False)
+
+
+class Operation(models.Model):
+    id = models.UUIDField(primary_key=True, default=uuid.uuid4, editable=False)
+
+    name = models.CharField()
+    type = models.CharField()
+    status = models.CharField()
+
+    started = models.DateTimeField()
+    completed = models.DateTimeField()
+    duration = models.DurationField()
+    error = models.JSONField(null=True, default=dict, blank=True)
+    output = models.JSONField(null=True, default=dict, blank=True)
+    last_edited = models.DateTimeField(auto_now=True)
+    added = models.DateTimeField(auto_now=True, editable=False)
+
+
+class Marketplace(models.Model):
+    id = models.UUIDField(primary_key=True, default=uuid.uuid4, editable=False)
+    subscription = models.ForeignKey(
+
+        to=Subscription,
+        to_field="subscription_id",
+        on_delete=models.RESTRICT,
+        default=uuid.uuid4,
+        db_comment="Originally called subscription_guid",
+    )
+    source_id = models.UUIDField(
+        default=uuid.uuid4,
+        editable=True,
+        null=True,
+        db_comment="Originally called name",
+    )
+    name = models.CharField(db_comment="Originally called id")
+    type = models.CharField()
+    tags = models.JSONField(null=True, default=dict, blank=True)
+    billing_period_id = models.CharField()
+    usage_start = models.DateTimeField()
+    usage_end = models.DateTimeField()
+    resource_rate = models.FloatField()
+    offer_name = models.CharField()
+    resource_group = models.CharField()
+    additional_info = models.JSONField(null=True, default=dict, blank=True)
+    order_number = models.UUIDField(
+        default=uuid.uuid4, editable=True, null=True, blank=True
+    )
+    instance_name = models.CharField(null=True)
+    instance_id = models.CharField(null=True)
+    currency = models.CharField(default="USD")
+    consumed_quantity = models.FloatField()
+    unit_of_measure = models.CharField()
+    pretax_cost = models.FloatField()
+    is_estimated = models.BooleanField()
+    meter_id = models.CharField(null=True)
+    subscription_name = models.CharField()
+    account_name = models.CharField()
+    department_name = models.CharField()
+    cost_center = models.CharField(null=True)
+    publisher_name = models.CharField()
+    plan_name = models.CharField()
+
+    is_recurring_charge = models.BooleanField()
+    last_edited = models.DateTimeField(auto_now=True)
+    added = models.DateTimeField(auto_now=True, editable=False)