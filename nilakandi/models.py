--- conflicted
+++ resolved
@@ -17,13 +17,10 @@
     def __str__(self):
         return self.display_name
 
-<<<<<<< HEAD
     class Meta:
         unique_together = ["subscription_id", "id", "display_name"]
 
 
-=======
->>>>>>> 8558584b
 class Services(models.Model):
     id = models.UUIDField(primary_key=True, default=uuid.uuid4, editable=False)
     subscription = models.ForeignKey(
@@ -123,7 +120,6 @@
     last_edited = models.DateTimeField(auto_now=True)
     added = models.DateTimeField(auto_now=True, editable=False)
 
-<<<<<<< HEAD
     def __str__(self):
         return self.name
 
@@ -135,7 +131,8 @@
             "usage_start",
             "billing_period_id",
             "instance_id",
-=======
+        ]
+
 
 class VirtualMachine(models.Model):
     id = models.UUIDField(primary_key=True, default=uuid.uuid4, editable=False)
@@ -207,5 +204,4 @@
                 fields=["billing_month", "resource_id", "meter_id"],
                 name="unique_billing_resource_meter",
             )
->>>>>>> 8558584b
         ]