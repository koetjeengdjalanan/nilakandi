--- conflicted
+++ resolved
@@ -1,150 +1,68 @@
-<<<<<<< HEAD
-from datetime import datetime as dt
-from datetime import timedelta, timezone
-
-from django.conf import settings
-from django.core.management.base import BaseCommand, no_translations
-
-from nilakandi.helper import azure_api
-from nilakandi.models import Subscription as SubscriptionsModel
-from nilakandi.helper import azure_api
-from nilakandi.tasks import grab_services, grab_marketplaces
-
-from datetime import datetime as dt, timezone, timedelta
-
-
-class Command(BaseCommand):
-    help = "Gather data from Azure API and save it to the database using celery as task queue."
-
-    def add_arguments(self, parser):
-        # parser.add_argument(
-        #     "--all",
-        #     action="store_true",
-        #     help="Gather data from all subscriptions",
-        # )
-        # parser.add_argument(
-        #     "--subscription",
-        #     type=str,
-        #     help="Gather data from a specific subscription",
-        # )
-        parser.add_argument(
-            "--start-date",
-            "-s",
-            type=str,
-            default=(dt.now() - timedelta(days=30)).date().isoformat(),
-            help="[string: yyyy-mm-dd] Start date for data gathering",
-        )
-        parser.add_argument(
-            "--end-date",
-            "-e",
-            type=str,
-            default=dt.now().date().isoformat(),
-            help="[string: yyyy-mm-dd] End date for data gathering",
-        )
-
-    @no_translations
-    def handle(self, *args, **options):
-        startDate = dt.fromisoformat(options["start_date"]).date()
-        endDate = dt.fromisoformat(options["end_date"]).date()
-        if endDate < startDate:
-            raise ValueError("End date must be later than start date.")
-        if endDate > dt.now().date():
-            raise ValueError("End date must be earlier than today.")
-
-        creds = {
-            "client_id": str(settings.AZURE_CLIENT_ID),
-            "tenant_id": str(settings.AZURE_TENANT_ID),
-            "client_secret": str(settings.AZURE_CLIENT_SECRET),
-        }
-        creds = {
-            "client_id": str(settings.AZURE_CLIENT_ID),
-            "tenant_id": str(settings.AZURE_TENANT_ID),
-            "client_secret": str(settings.AZURE_CLIENT_SECRET),
-        }
-        subs = SubscriptionsModel.objects.all()
-        for sub in subs:
-            grab_services.delay(
-                creds=creds,
-                subscription_id=sub.subscription_id,
-                start_date=startDate,
-                end_date=endDate,
-            )
-            grab_marketplaces.delay(
-                creds=creds,
-                subscription_id=sub.subscription_id,
-                start_date=startDate,
-                end_date=endDate,
-            )
-        self.stdout.write(
-            self.style.SUCCESS("Data gathering has been successfully queued.")
-        )
-=======
-from django.core.management.base import BaseCommand, no_translations
-from django.conf import settings
-
-from nilakandi.models import Subscription as SubscriptionsModel
-from nilakandi.helper import azure_api
-
-from nilakandi.tasks import grab_services, grab_marketplaces
-
-
-from datetime import datetime as dt, timezone, timedelta
-
-
-class Command(BaseCommand):
-
-    help = "Gather data from Azure API and save it to the database using celery as task queue."
-
-
-    def add_arguments(self, parser):
-        # parser.add_argument(
-        #     "--all",
-        #     action="store_true",
-        #     help="Gather data from all subscriptions",
-        # )
-        # parser.add_argument(
-        #     "--subscription",
-        #     type=str,
-        #     help="Gather data from a specific subscription",
-        # )
-        parser.add_argument(
-            "--start-date",
-            "-s",
-            type=str,
-            default=(dt.now()-timedelta(days=30)).date().isoformat(),
-            help="[string: yyyy-mm-dd] Start date for data gathering",
-        )
-        parser.add_argument(
-            "--end-date",
-            "-e",
-            type=str,
-            default=dt.now().date().isoformat(),
-            help="[string: yyyy-mm-dd] End date for data gathering",
-        )
-
-    @no_translations
-    def handle(self, *args, **options):
-
-
-        startDate = dt.fromisoformat(options["start_date"]).date()
-        endDate = dt.fromisoformat(options["end_date"]).date()
-        if endDate < startDate:
-            raise ValueError("End date must be later than start date.")
-
-        if endDate > dt.now().date():
-            raise ValueError("End date must be earlier than today.")
-
-        creds = {
-            "client_id": str(settings.AZURE_CLIENT_ID),
-            "tenant_id": str(settings.AZURE_TENANT_ID),
-            "client_secret": str(settings.AZURE_CLIENT_SECRET),
-        }
-        subs = SubscriptionsModel.objects.all()
-        for sub in subs:
-            grab_services.delay(creds=creds, subscription_id=sub.subscription_id,
-                                start_date=startDate, end_date=endDate)
-            grab_marketplaces.delay(creds=creds, subscription_id=sub.subscription_id,
-                                    start_date=startDate, end_date=endDate)
-        self.stdout.write(self.style.SUCCESS(
-            "Data gathering has been successfully queued."))
->>>>>>> 3bfba33a
+from django.core.management.base import BaseCommand, no_translations
+from django.conf import settings
+
+from nilakandi.models import Subscription as SubscriptionsModel
+from nilakandi.helper import azure_api
+
+from nilakandi.tasks import grab_services, grab_marketplaces
+
+
+from datetime import datetime as dt, timezone, timedelta
+
+
+class Command(BaseCommand):
+
+    help = "Gather data from Azure API and save it to the database using celery as task queue."
+
+
+    def add_arguments(self, parser):
+        # parser.add_argument(
+        #     "--all",
+        #     action="store_true",
+        #     help="Gather data from all subscriptions",
+        # )
+        # parser.add_argument(
+        #     "--subscription",
+        #     type=str,
+        #     help="Gather data from a specific subscription",
+        # )
+        parser.add_argument(
+            "--start-date",
+            "-s",
+            type=str,
+            default=(dt.now()-timedelta(days=30)).date().isoformat(),
+            help="[string: yyyy-mm-dd] Start date for data gathering",
+        )
+        parser.add_argument(
+            "--end-date",
+            "-e",
+            type=str,
+            default=dt.now().date().isoformat(),
+            help="[string: yyyy-mm-dd] End date for data gathering",
+        )
+
+    @no_translations
+    def handle(self, *args, **options):
+
+
+        startDate = dt.fromisoformat(options["start_date"]).date()
+        endDate = dt.fromisoformat(options["end_date"]).date()
+        if endDate < startDate:
+            raise ValueError("End date must be later than start date.")
+
+        if endDate > dt.now().date():
+            raise ValueError("End date must be earlier than today.")
+
+        creds = {
+            "client_id": str(settings.AZURE_CLIENT_ID),
+            "tenant_id": str(settings.AZURE_TENANT_ID),
+            "client_secret": str(settings.AZURE_CLIENT_SECRET),
+        }
+        subs = SubscriptionsModel.objects.all()
+        for sub in subs:
+            grab_services.delay(creds=creds, subscription_id=sub.subscription_id,
+                                start_date=startDate, end_date=endDate)
+            grab_marketplaces.delay(creds=creds, subscription_id=sub.subscription_id,
+                                    start_date=startDate, end_date=endDate)
+        self.stdout.write(self.style.SUCCESS(
+            "Data gathering has been successfully queued."))