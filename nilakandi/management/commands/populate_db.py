--- conflicted
+++ resolved
@@ -1,16 +1,3 @@
-<<<<<<< HEAD
-from time import sleep
-from django.core.management.base import BaseCommand
-from django.conf import settings
-from requests import HTTPError
-
-from nilakandi.models import Subscription as subs
-from nilakandi.helper import azure_api
-
-from datetime import datetime as dt
-from dateutil.relativedelta import relativedelta
-from zoneinfo import ZoneInfo
-=======
 
 import sys
 from datetime import datetime as dt
@@ -25,16 +12,12 @@
 from nilakandi.models import Subscription
 from nilakandi.tasks import grab_services
 
->>>>>>> a81b6a04
 
 
 class Command(BaseCommand):
     help = "Populate the database with data from Azure API"
 
-<<<<<<< HEAD
-=======
 
->>>>>>> a81b6a04
     def add_arguments(self, parser):
         # parser.add_argument(
         #     "--all",
@@ -50,12 +33,6 @@
             "--start-date",
             "-s",
             type=str,
-<<<<<<< HEAD
-            default=(dt.now()-relativedelta(months=1)).date().isoformat(),
-            help="[string: yyyy-mm-dd] Start date for data gathering",
-        )
-        parser.add_argument(
-=======
             default=(dt.now() - relativedelta(days=364)).date().isoformat(),
             help="[string: yyyy-mm-dd] Start date for data gathering",
         )
@@ -67,7 +44,6 @@
             help="Delay between processing each subscription (in seconds)",
         )
         parser.add_argument(
->>>>>>> a81b6a04
             "--end-date",
             "-e",
             type=str,
@@ -76,13 +52,6 @@
         )
 
     def handle(self, *args, **options):
-<<<<<<< HEAD
-        startDate = dt.fromisoformat(options["start_date"]).replace(
-            tzinfo=ZoneInfo(settings.TIME_ZONE))
-        endDate = dt.fromisoformat(options["end_date"]).replace(
-            tzinfo=ZoneInfo(settings.TIME_ZONE))
-        print(f"{startDate=}, {endDate=}")
-=======
         start_date = dt.fromisoformat(options["start_date"]).replace(
             tzinfo=ZoneInfo(settings.TIME_ZONE)
         )
@@ -92,42 +61,12 @@
         # logger = logging.getLogger(__name__)
         # logger.info(f"{start_date=}, {end_date=}, Deltas = {end_date - start_date}")
 
->>>>>>> a81b6a04
         auth = azure_api.Auth(
             client_id=settings.AZURE_CLIENT_ID,
             client_secret=settings.AZURE_CLIENT_SECRET,
             tenant_id=settings.AZURE_TENANT_ID,
         )
         azure_api.Subscriptions(auth=auth).get().db_save()
-<<<<<<< HEAD
-        for sub in subs.objects.all():
-            print(sub.display_name, sub.subscription_id, sep=": ")
-            services = azure_api.Services(
-                auth=auth,
-                subscription=sub,
-                start_date=startDate,
-                end_date=endDate,
-            )
-            services.get().db_save(check_conflic_on_create=False)
-            while services.nextLink is not None:
-                print(f"{services.nextLink=}")
-                try:
-                    services.next()
-                except HTTPError as error:
-                    sleep(60)
-                services.db_save(check_conflic_on_create=False)
-            serviceCount = sub.services_set.count()
-            print("Service Count: ", serviceCount)
-            # marketplace = azure_api.Marketplaces(
-            #     auth=auth,
-            #     subscription=sub,
-            #     date=dt(year=date.year, month=date.month - 1, day=1),
-            # )
-            # marketplace.get().db_save()
-            # marketplaceCount = sub.marketplace_set.count()
-            # print("Marketplace Count: ", marketplaceCount)
-            print("=" * 25)
-=======
 
         sys.stdout.write(
             f"{Subscription.objects.count()=} {", ".join(list(Subscription.objects.values_list('display_name', flat=True)))}\n"
@@ -139,5 +78,4 @@
                 start_date=start_date,
                 end_date=end_date,
             )
-            sleep(options["delay"])
->>>>>>> a81b6a04
+            sleep(options["delay"])