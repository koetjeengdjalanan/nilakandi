--- conflicted
+++ resolved
@@ -1,72 +1,63 @@
-<<<<<<< HEAD
-=======
-
->>>>>>> a33891b1
-import pandas as pd
-
-from nilakandi.models import Subscription as SubscriptionsModel
-
-
-class SubsData:
-    def __init__(self, sub: SubscriptionsModel, total_month: bool = True):
-        self.sub = sub
-        self.total_month = total_month
-        self.services = pd.DataFrame(list(self.sub.services_set.all().values()))
-        self.marketplaces = pd.DataFrame(list(self.sub.marketplace_set.all().values()))
-
-    def service(self) -> pd.DataFrame:
-        if self.services.empty:
-            return pd.DataFrame()
-        self.services["usage_date"] = (
-            pd.to_datetime(self.services["usage_date"])
-            .dt.to_period("M")
-            .dt.strftime("%B %Y")
-            if self.total_month
-            else self.services["usage_date"]
-        )
-        table = pd.pivot_table(
-            self.services,
-            values="cost_usd",
-            index=["service_name", "service_tier", "meter"],
-            columns=["usage_date"],
-            aggfunc="sum",
-            margins=True,
-            margins_name="Grand Total",
-        )
-        table = table.rename_axis(None, axis=1)
-        sorted_cols = sorted(
-            [col for col in table.columns if col != "Grand Total"],
-            key=lambda x: pd.to_datetime(x, format="%B %Y"),
-        ) + ["Grand Total"]
-        return table[sorted_cols]
-
-    def marketplace(self) -> pd.DataFrame:
-        if self.marketplaces.empty:
-            return pd.DataFrame()
-        self.marketplaces["usage_start"] = (
-            pd.to_datetime(self.marketplaces["usage_start"])
-            .dt.to_period("M")
-            .dt.strftime("%B %Y")
-            if self.total_month
-            else self.marketplaces["usage_start"]
-        )
-        table = pd.pivot_table(
-            self.marketplaces,
-            values="pretax_cost",
-            index=["subscription_name", "publisher_name", "plan_name"],
-            columns=["usage_start"],
-            aggfunc="sum",
-            margins=True,
-            margins_name="Grand Total",
-        )
-        table = table.rename_axis(None, axis=1)
-        sorted_cols = sorted(
-            [col for col in table.columns if col != "Grand Total"],
-            key=lambda x: pd.to_datetime(x, format="%B %Y"),
-        ) + ["Grand Total"]
-<<<<<<< HEAD
-        return table[sorted_cols]
-=======
-        return table[sorted_cols]
-
->>>>>>> a33891b1
+import pandas as pd
+
+from nilakandi.models import Subscription as SubscriptionsModel
+
+
+class SubsData:
+    def __init__(self, sub: SubscriptionsModel, total_month: bool = True):
+        self.sub = sub
+        self.total_month = total_month
+        self.services = pd.DataFrame(list(self.sub.services_set.all().values()))
+        self.marketplaces = pd.DataFrame(list(self.sub.marketplace_set.all().values()))
+
+    def service(self) -> pd.DataFrame:
+        if self.services.empty:
+            return pd.DataFrame()
+        self.services["usage_date"] = (
+            pd.to_datetime(self.services["usage_date"])
+            .dt.to_period("M")
+            .dt.strftime("%B %Y")
+            if self.total_month
+            else self.services["usage_date"]
+        )
+        table = pd.pivot_table(
+            self.services,
+            values="cost_usd",
+            index=["service_name", "service_tier", "meter"],
+            columns=["usage_date"],
+            aggfunc="sum",
+            margins=True,
+            margins_name="Grand Total",
+        )
+        table = table.rename_axis(None, axis=1)
+        sorted_cols = sorted(
+            [col for col in table.columns if col != "Grand Total"],
+            key=lambda x: pd.to_datetime(x, format="%B %Y"),
+        ) + ["Grand Total"]
+        return table[sorted_cols]
+
+    def marketplace(self) -> pd.DataFrame:
+        if self.marketplaces.empty:
+            return pd.DataFrame()
+        self.marketplaces["usage_start"] = (
+            pd.to_datetime(self.marketplaces["usage_start"])
+            .dt.to_period("M")
+            .dt.strftime("%B %Y")
+            if self.total_month
+            else self.marketplaces["usage_start"]
+        )
+        table = pd.pivot_table(
+            self.marketplaces,
+            values="pretax_cost",
+            index=["subscription_name", "publisher_name", "plan_name"],
+            columns=["usage_start"],
+            aggfunc="sum",
+            margins=True,
+            margins_name="Grand Total",
+        )
+        table = table.rename_axis(None, axis=1)
+        sorted_cols = sorted(
+            [col for col in table.columns if col != "Grand Total"],
+            key=lambda x: pd.to_datetime(x, format="%B %Y"),
+        ) + ["Grand Total"]
+        return table[sorted_cols]