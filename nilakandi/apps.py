from django.apps import AppConfig


class NilakandiConfig(AppConfig):
    default_auto_field = "django.db.models.BigAutoField"
<<<<<<< HEAD
    name = "nilakandi"
=======
    name = "nilakandi"

    def ready(self):
        import nilakandi.signals
>>>>>>> a33891b1
<|MERGE_RESOLUTION|>--- conflicted
+++ resolved
@@ -1,13 +1,9 @@
-from django.apps import AppConfig
-
-
-class NilakandiConfig(AppConfig):
-    default_auto_field = "django.db.models.BigAutoField"
-<<<<<<< HEAD
-    name = "nilakandi"
-=======
-    name = "nilakandi"
-
-    def ready(self):
-        import nilakandi.signals
->>>>>>> a33891b1
+from django.apps import AppConfig
+
+
+class NilakandiConfig(AppConfig):
+    default_auto_field = "django.db.models.BigAutoField"
+    name = "nilakandi"
+
+    def ready(self):
+        import nilakandi.signals