<<<<<<< HEAD
from django.conf import settings
from django.core.paginator import Paginator
from django.http import JsonResponse
from django.shortcuts import redirect, render
from django.http import JsonResponse
from django.shortcuts import redirect, render

from nilakandi.models import Marketplace as MarketplacesModel
from nilakandi.models import Services as ServicesModel
from nilakandi.models import Subscription as SubscriptionsModel

from nilakandi.models import Marketplace as MarketplacesModel
from nilakandi.models import Services as ServicesModel
from nilakandi.models import Subscription as SubscriptionsModel

from .helper.azure_api import Auth, Services, Subscriptions
from .helper.serve_data import SubsData
from .helper.serve_data import SubsData

# Create your views here.


def home(request):
    print(request.user)
    data = {
        "user": "Admin",
        "countTable": [
            {
                "subsId": str(sub.subscription_id),
                "name": sub.display_name,
                "marketplace": sub.marketplace_set.count(),
                "service": sub.services_set.count(),
            }
            for sub in SubscriptionsModel.objects.all()
        ],
        "lastAdded": MarketplacesModel.objects.order_by("-added").first(),
        # .added.strftime("%Y-%m-%d %H:%M:%S"),
        "lastAdded": MarketplacesModel.objects.order_by("-added").first(),
        # .added.strftime("%Y-%m-%d %H:%M:%S"),
    }
    return render(request=request, template_name="home.html", context=data)


def subscriptions(request):
    subs = SubscriptionsModel.objects.all()
    data = {
        "subs": subs,
        "field_names": [field.name for field in SubscriptionsModel._meta.fields],
    }
    print(request)
    return render(request, "subscriptions.html", context=data)


def subscription_details(request, subsId):
    def toHtml(data) -> str:
        if data.empty:
            return "<pre>No Data</pre>"
        return data.to_html(
            classes="table table-striped", float_format="{:,.8f}".format, na_rep="n/a"
        )

    try:
        sub = SubscriptionsModel.objects.get(subscription_id=subsId)
    except SubscriptionsModel.DoesNotExist:
        redirect("home")
        return None
    serveData = SubsData(sub=sub)
    data = {
        "subsName": sub.display_name,
        "pivotTable": {
            "Services": toHtml(serveData.service()),
            "Marketplaces": toHtml(serveData.marketplace()),
        },
    }
    return render(request=request, template_name="subsreport.html", context=data)


def services(request):
    services = ServicesModel.objects.all()
    perPage = request.GET.get("perPage", 10)
    paginanator = Paginator(object_list=services, per_page=perPage)

    pageNumber = request.GET.get("page")
    pageObj = paginanator.get_page(pageNumber)
    context = {
        "page_obj": pageObj,
        "perPage": perPage,
        "field_names": [field.name for field in Services._meta.fields],
    }
    return render(request, "servicesCost.html", context)


def getSubcriptions(request):
    auth = Auth(
        client_id=settings.AZURE_CLIENT_ID,
        client_secret=settings.AZURE_CLIENT_SECRET,
        tenant_id=settings.AZURE_TENANT_ID,
    )
    subs = Subscriptions(auth=auth).get()
    subs.db_save()
    return JsonResponse({"data": subs.res})


def testAPI(request):
    subs = SubscriptionsModel.objects.all()
    print(subs.values())
    return JsonResponse({"data": [sub.display_name for sub in subs]}, safe=False)


def marketplace(request):
    subs = SubscriptionsModel.objects.all()
    for sub in subs:
        sub.objects.marketplace
=======

from django.conf import settings
from django.core.paginator import Paginator
from django.http import JsonResponse
from django.shortcuts import redirect, render

from nilakandi.models import Marketplace as MarketplacesModel
from nilakandi.models import Services as ServicesModel
from nilakandi.models import Subscription as SubscriptionsModel

from .helper.azure_api import Auth, Services, Subscriptions
from .helper.serve_data import SubsData

# Create your views here.


def home(request):
    print(request.user)
    data = {
        "user": "Admin",
        "countTable": [
            {
                "subsId": str(sub.subscription_id),
                "name": sub.display_name,
                "marketplace": sub.marketplace_set.count(),
                "service": sub.services_set.count(),
            }
            for sub in SubscriptionsModel.objects.all()
        ],
        "lastAdded": MarketplacesModel.objects.order_by("-added").first(),
        # .added.strftime("%Y-%m-%d %H:%M:%S"),
    }
    return render(request=request, template_name="home.html", context=data)


def subscriptions(request):
    subs = SubscriptionsModel.objects.all()
    data = {
        "subs": subs,
        "field_names": [field.name for field in SubscriptionsModel._meta.fields],
    }
    print(request)
    return render(request, "subscriptions.html", context=data)


def subscription_details(request, subsId):
    def toHtml(data) -> str:
        if data.empty:
            return "<pre>No Data</pre>"
        return data.to_html(
            classes="table table-striped", float_format="{:,.8f}".format, na_rep="n/a"
        )

    try:
        sub = SubscriptionsModel.objects.get(subscription_id=subsId)
    except SubscriptionsModel.DoesNotExist:
        redirect("home")
        return None
    serveData = SubsData(sub=sub)
    data = {
        "subsName": sub.display_name,
        "pivotTable": {
            "Services": toHtml(serveData.service()),
            "Marketplaces": toHtml(serveData.marketplace()),
        },
    }
    return render(request=request, template_name="subsreport.html", context=data)


def services(request):
    services = ServicesModel.objects.all()
    perPage = request.GET.get("perPage", 10)
    paginanator = Paginator(object_list=services, per_page=perPage)

    pageNumber = request.GET.get("page")
    pageObj = paginanator.get_page(pageNumber)
    context = {
        "page_obj": pageObj,
        "perPage": perPage,
        "field_names": [field.name for field in Services._meta.fields],
    }
    return render(request, "servicesCost.html", context)


def getSubcriptions(request):
    auth = Auth(
        client_id=settings.AZURE_CLIENT_ID,
        client_secret=settings.AZURE_CLIENT_SECRET,
        tenant_id=settings.AZURE_TENANT_ID,
    )
    subs = Subscriptions(auth=auth).get()
    subs.db_save()
    return JsonResponse({"data": subs.res})


def testAPI(request):
    subs = SubscriptionsModel.objects.all()
    print(subs.values())
    return JsonResponse({"data": [sub.display_name for sub in subs]}, safe=False)


def marketplace(request):
    subs = SubscriptionsModel.objects.all()
    for sub in subs:
        sub.objects.marketplace
>>>>>>> 3bfba33a
<|MERGE_RESOLUTION|>--- conflicted
+++ resolved
@@ -1,221 +1,104 @@
-<<<<<<< HEAD
-from django.conf import settings
-from django.core.paginator import Paginator
-from django.http import JsonResponse
-from django.shortcuts import redirect, render
-from django.http import JsonResponse
-from django.shortcuts import redirect, render
-
-from nilakandi.models import Marketplace as MarketplacesModel
-from nilakandi.models import Services as ServicesModel
-from nilakandi.models import Subscription as SubscriptionsModel
-
-from nilakandi.models import Marketplace as MarketplacesModel
-from nilakandi.models import Services as ServicesModel
-from nilakandi.models import Subscription as SubscriptionsModel
-
-from .helper.azure_api import Auth, Services, Subscriptions
-from .helper.serve_data import SubsData
-from .helper.serve_data import SubsData
-
-# Create your views here.
-
-
-def home(request):
-    print(request.user)
-    data = {
-        "user": "Admin",
-        "countTable": [
-            {
-                "subsId": str(sub.subscription_id),
-                "name": sub.display_name,
-                "marketplace": sub.marketplace_set.count(),
-                "service": sub.services_set.count(),
-            }
-            for sub in SubscriptionsModel.objects.all()
-        ],
-        "lastAdded": MarketplacesModel.objects.order_by("-added").first(),
-        # .added.strftime("%Y-%m-%d %H:%M:%S"),
-        "lastAdded": MarketplacesModel.objects.order_by("-added").first(),
-        # .added.strftime("%Y-%m-%d %H:%M:%S"),
-    }
-    return render(request=request, template_name="home.html", context=data)
-
-
-def subscriptions(request):
-    subs = SubscriptionsModel.objects.all()
-    data = {
-        "subs": subs,
-        "field_names": [field.name for field in SubscriptionsModel._meta.fields],
-    }
-    print(request)
-    return render(request, "subscriptions.html", context=data)
-
-
-def subscription_details(request, subsId):
-    def toHtml(data) -> str:
-        if data.empty:
-            return "<pre>No Data</pre>"
-        return data.to_html(
-            classes="table table-striped", float_format="{:,.8f}".format, na_rep="n/a"
-        )
-
-    try:
-        sub = SubscriptionsModel.objects.get(subscription_id=subsId)
-    except SubscriptionsModel.DoesNotExist:
-        redirect("home")
-        return None
-    serveData = SubsData(sub=sub)
-    data = {
-        "subsName": sub.display_name,
-        "pivotTable": {
-            "Services": toHtml(serveData.service()),
-            "Marketplaces": toHtml(serveData.marketplace()),
-        },
-    }
-    return render(request=request, template_name="subsreport.html", context=data)
-
-
-def services(request):
-    services = ServicesModel.objects.all()
-    perPage = request.GET.get("perPage", 10)
-    paginanator = Paginator(object_list=services, per_page=perPage)
-
-    pageNumber = request.GET.get("page")
-    pageObj = paginanator.get_page(pageNumber)
-    context = {
-        "page_obj": pageObj,
-        "perPage": perPage,
-        "field_names": [field.name for field in Services._meta.fields],
-    }
-    return render(request, "servicesCost.html", context)
-
-
-def getSubcriptions(request):
-    auth = Auth(
-        client_id=settings.AZURE_CLIENT_ID,
-        client_secret=settings.AZURE_CLIENT_SECRET,
-        tenant_id=settings.AZURE_TENANT_ID,
-    )
-    subs = Subscriptions(auth=auth).get()
-    subs.db_save()
-    return JsonResponse({"data": subs.res})
-
-
-def testAPI(request):
-    subs = SubscriptionsModel.objects.all()
-    print(subs.values())
-    return JsonResponse({"data": [sub.display_name for sub in subs]}, safe=False)
-
-
-def marketplace(request):
-    subs = SubscriptionsModel.objects.all()
-    for sub in subs:
-        sub.objects.marketplace
-=======
-
-from django.conf import settings
-from django.core.paginator import Paginator
-from django.http import JsonResponse
-from django.shortcuts import redirect, render
-
-from nilakandi.models import Marketplace as MarketplacesModel
-from nilakandi.models import Services as ServicesModel
-from nilakandi.models import Subscription as SubscriptionsModel
-
-from .helper.azure_api import Auth, Services, Subscriptions
-from .helper.serve_data import SubsData
-
-# Create your views here.
-
-
-def home(request):
-    print(request.user)
-    data = {
-        "user": "Admin",
-        "countTable": [
-            {
-                "subsId": str(sub.subscription_id),
-                "name": sub.display_name,
-                "marketplace": sub.marketplace_set.count(),
-                "service": sub.services_set.count(),
-            }
-            for sub in SubscriptionsModel.objects.all()
-        ],
-        "lastAdded": MarketplacesModel.objects.order_by("-added").first(),
-        # .added.strftime("%Y-%m-%d %H:%M:%S"),
-    }
-    return render(request=request, template_name="home.html", context=data)
-
-
-def subscriptions(request):
-    subs = SubscriptionsModel.objects.all()
-    data = {
-        "subs": subs,
-        "field_names": [field.name for field in SubscriptionsModel._meta.fields],
-    }
-    print(request)
-    return render(request, "subscriptions.html", context=data)
-
-
-def subscription_details(request, subsId):
-    def toHtml(data) -> str:
-        if data.empty:
-            return "<pre>No Data</pre>"
-        return data.to_html(
-            classes="table table-striped", float_format="{:,.8f}".format, na_rep="n/a"
-        )
-
-    try:
-        sub = SubscriptionsModel.objects.get(subscription_id=subsId)
-    except SubscriptionsModel.DoesNotExist:
-        redirect("home")
-        return None
-    serveData = SubsData(sub=sub)
-    data = {
-        "subsName": sub.display_name,
-        "pivotTable": {
-            "Services": toHtml(serveData.service()),
-            "Marketplaces": toHtml(serveData.marketplace()),
-        },
-    }
-    return render(request=request, template_name="subsreport.html", context=data)
-
-
-def services(request):
-    services = ServicesModel.objects.all()
-    perPage = request.GET.get("perPage", 10)
-    paginanator = Paginator(object_list=services, per_page=perPage)
-
-    pageNumber = request.GET.get("page")
-    pageObj = paginanator.get_page(pageNumber)
-    context = {
-        "page_obj": pageObj,
-        "perPage": perPage,
-        "field_names": [field.name for field in Services._meta.fields],
-    }
-    return render(request, "servicesCost.html", context)
-
-
-def getSubcriptions(request):
-    auth = Auth(
-        client_id=settings.AZURE_CLIENT_ID,
-        client_secret=settings.AZURE_CLIENT_SECRET,
-        tenant_id=settings.AZURE_TENANT_ID,
-    )
-    subs = Subscriptions(auth=auth).get()
-    subs.db_save()
-    return JsonResponse({"data": subs.res})
-
-
-def testAPI(request):
-    subs = SubscriptionsModel.objects.all()
-    print(subs.values())
-    return JsonResponse({"data": [sub.display_name for sub in subs]}, safe=False)
-
-
-def marketplace(request):
-    subs = SubscriptionsModel.objects.all()
-    for sub in subs:
-        sub.objects.marketplace
->>>>>>> 3bfba33a
+from django.conf import settings
+from django.core.paginator import Paginator
+from django.http import JsonResponse
+from django.shortcuts import redirect, render
+
+from nilakandi.models import Marketplace as MarketplacesModel
+from nilakandi.models import Services as ServicesModel
+from nilakandi.models import Subscription as SubscriptionsModel
+
+from .helper.azure_api import Auth, Services, Subscriptions
+from .helper.serve_data import SubsData
+
+# Create your views here.
+
+
+def home(request):
+    print(request.user)
+    data = {
+        "user": "Admin",
+        "countTable": [
+            {
+                "subsId": str(sub.subscription_id),
+                "name": sub.display_name,
+                "marketplace": sub.marketplace_set.count(),
+                "service": sub.services_set.count(),
+            }
+            for sub in SubscriptionsModel.objects.all()
+        ],
+        "lastAdded": MarketplacesModel.objects.order_by("-added").first(),
+        # .added.strftime("%Y-%m-%d %H:%M:%S"),
+    }
+    return render(request=request, template_name="home.html", context=data)
+
+
+def subscriptions(request):
+    subs = SubscriptionsModel.objects.all()
+    data = {
+        "subs": subs,
+        "field_names": [field.name for field in SubscriptionsModel._meta.fields],
+    }
+    print(request)
+    return render(request, "subscriptions.html", context=data)
+
+
+def subscription_details(request, subsId):
+    def toHtml(data) -> str:
+        if data.empty:
+            return "<pre>No Data</pre>"
+        return data.to_html(
+            classes="table table-striped", float_format="{:,.8f}".format, na_rep="n/a"
+        )
+
+    try:
+        sub = SubscriptionsModel.objects.get(subscription_id=subsId)
+    except SubscriptionsModel.DoesNotExist:
+        redirect("home")
+        return None
+    serveData = SubsData(sub=sub)
+    data = {
+        "subsName": sub.display_name,
+        "pivotTable": {
+            "Services": toHtml(serveData.service()),
+            "Marketplaces": toHtml(serveData.marketplace()),
+        },
+    }
+    return render(request=request, template_name="subsreport.html", context=data)
+
+
+def services(request):
+    services = ServicesModel.objects.all()
+    perPage = request.GET.get("perPage", 10)
+    paginanator = Paginator(object_list=services, per_page=perPage)
+
+    pageNumber = request.GET.get("page")
+    pageObj = paginanator.get_page(pageNumber)
+    context = {
+        "page_obj": pageObj,
+        "perPage": perPage,
+        "field_names": [field.name for field in Services._meta.fields],
+    }
+    return render(request, "servicesCost.html", context)
+
+
+def getSubcriptions(request):
+    auth = Auth(
+        client_id=settings.AZURE_CLIENT_ID,
+        client_secret=settings.AZURE_CLIENT_SECRET,
+        tenant_id=settings.AZURE_TENANT_ID,
+    )
+    subs = Subscriptions(auth=auth).get()
+    subs.db_save()
+    return JsonResponse({"data": subs.res})
+
+
+def testAPI(request):
+    subs = SubscriptionsModel.objects.all()
+    print(subs.values())
+    return JsonResponse({"data": [sub.display_name for sub in subs]}, safe=False)
+
+
+def marketplace(request):
+    subs = SubscriptionsModel.objects.all()
+    for sub in subs:
+        sub.objects.marketplace