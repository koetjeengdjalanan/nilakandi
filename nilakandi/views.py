--- conflicted
+++ resolved
@@ -1,17 +1,3 @@
-<<<<<<< HEAD
-from django.http import JsonResponse
-from django.shortcuts import render, redirect
-from django.core.paginator import Paginator
-from django.conf import settings
-
-from .helper.serve_data import SubsData
-from .helper.azure_api import Auth, Services, Subscriptions
-from nilakandi.models import (
-    Subscription as SubscriptionsModel,
-    Marketplace as MarketplacesModel,
-    Services as ServicesModel,
-)
-=======
 from django.conf import settings
 from django.core.paginator import Paginator
 from django.http import JsonResponse
@@ -23,7 +9,6 @@
 
 from .helper.azure_api import Auth, Services, Subscriptions
 from .helper.serve_data import SubsData
->>>>>>> a81b6a04
 
 # Create your views here.
 
@@ -41,14 +26,8 @@
             }
             for sub in SubscriptionsModel.objects.all()
         ],
-<<<<<<< HEAD
-        "lastAdded": MarketplacesModel.objects.order_by("-added")
-        .first()
-        .added.strftime("%Y-%m-%d %H:%M:%S"),
-=======
         "lastAdded": MarketplacesModel.objects.order_by("-added").first(),
         # .added.strftime("%Y-%m-%d %H:%M:%S"),
->>>>>>> a81b6a04
     }
     return render(request=request, template_name="home.html", context=data)
 
