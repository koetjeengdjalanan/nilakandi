<<<<<<< HEAD
=======

>>>>>>> a33891b1
{% extends "base.html" %}
{% block title %}
  Home Page
{% endblock title %}
{% block content %}
  <div class="container">
    <h1>Home Page</h1>
    <p>Welcome to the home page of Nilakandi.</p>
    <hr />
    <h2>Count of Data By Subscription</h2>
    <table class="table table-striped">
      <thead>
        <tr>
          <th scope="col">Display Name</th>
          <th scope="col">Services</th>
          <th scope="col">Marketplace</th>
        </tr>
      </thead>
      <tbody>
        {% for item in countTable %}
          <tr>
            <td>
              <a href="{% url 'subscription details' item.subsId %}">{{ item.name }}</a>
            </td>
            <td>{{ item.service }}</td>
            <td>{{ item.marketplace }}</td>
          </tr>
        {% endfor %}
      </tbody>
    </table>
  </div>
<<<<<<< HEAD
{% endblock content %}
=======
{% endblock content %}

>>>>>>> a33891b1
<|MERGE_RESOLUTION|>--- conflicted
+++ resolved
@@ -1,41 +1,33 @@
-<<<<<<< HEAD
-=======
-
->>>>>>> a33891b1
-{% extends "base.html" %}
-{% block title %}
-  Home Page
-{% endblock title %}
-{% block content %}
-  <div class="container">
-    <h1>Home Page</h1>
-    <p>Welcome to the home page of Nilakandi.</p>
-    <hr />
-    <h2>Count of Data By Subscription</h2>
-    <table class="table table-striped">
-      <thead>
-        <tr>
-          <th scope="col">Display Name</th>
-          <th scope="col">Services</th>
-          <th scope="col">Marketplace</th>
-        </tr>
-      </thead>
-      <tbody>
-        {% for item in countTable %}
-          <tr>
-            <td>
-              <a href="{% url 'subscription details' item.subsId %}">{{ item.name }}</a>
-            </td>
-            <td>{{ item.service }}</td>
-            <td>{{ item.marketplace }}</td>
-          </tr>
-        {% endfor %}
-      </tbody>
-    </table>
-  </div>
-<<<<<<< HEAD
-{% endblock content %}
-=======
-{% endblock content %}
-
->>>>>>> a33891b1
+
+{% extends "base.html" %}
+{% block title %}
+  Home Page
+{% endblock title %}
+{% block content %}
+  <div class="container">
+    <h1>Home Page</h1>
+    <p>Welcome to the home page of Nilakandi.</p>
+    <hr />
+    <h2>Count of Data By Subscription</h2>
+    <table class="table table-striped">
+      <thead>
+        <tr>
+          <th scope="col">Display Name</th>
+          <th scope="col">Services</th>
+          <th scope="col">Marketplace</th>
+        </tr>
+      </thead>
+      <tbody>
+        {% for item in countTable %}
+          <tr>
+            <td>
+              <a href="{% url 'subscription details' item.subsId %}">{{ item.name }}</a>
+            </td>
+            <td>{{ item.service }}</td>
+            <td>{{ item.marketplace }}</td>
+          </tr>
+        {% endfor %}
+      </tbody>
+    </table>
+  </div>
+{% endblock content %}