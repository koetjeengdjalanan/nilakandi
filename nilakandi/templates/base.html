<<<<<<< HEAD
<!DOCTYPE html>
<html>
  <head>
    <title>
      {% block title %}
        Nilakandi
      {% endblock %}
    </title>
    {% load bootstrap5 %}
    {% bootstrap_css %}
    {% bootstrap_javascript %}
  </head>
  <body>
    <div class="container">
      {% include 'navbar.html' %}
      <br/>
      <br/>
      <br/>
      {% block content %}

      {% endblock %}
    </div>
  </body>
</html>
=======
<!DOCTYPE html>
<html lang="en">
  <head>
    <meta charset="UTF-8">
    <meta name="description" content="Azure Report Automation">
    <title>
      {% block title %}
        Nilakandi
      {% endblock title %}
    </title>
    {% load bootstrap5 %}
    {% bootstrap_css %}
    {% bootstrap_javascript %}
  </head>
  <body>
    {% include "navbar.html" %}
    {% comment %} <div class="container">
      <br />
      <br />
      <br />
    </div> {% endcomment %}
    {% block content %}
    {% endblock content %}
  </body>
</html>
>>>>>>> b4aa80a2
<|MERGE_RESOLUTION|>--- conflicted
+++ resolved
@@ -1,52 +1,27 @@
-<<<<<<< HEAD
-<!DOCTYPE html>
-<html>
-  <head>
-    <title>
-      {% block title %}
-        Nilakandi
-      {% endblock %}
-    </title>
-    {% load bootstrap5 %}
-    {% bootstrap_css %}
-    {% bootstrap_javascript %}
-  </head>
-  <body>
-    <div class="container">
-      {% include 'navbar.html' %}
-      <br/>
-      <br/>
-      <br/>
-      {% block content %}
-
-      {% endblock %}
-    </div>
-  </body>
-</html>
-=======
-<!DOCTYPE html>
-<html lang="en">
-  <head>
-    <meta charset="UTF-8">
-    <meta name="description" content="Azure Report Automation">
-    <title>
-      {% block title %}
-        Nilakandi
-      {% endblock title %}
-    </title>
-    {% load bootstrap5 %}
-    {% bootstrap_css %}
-    {% bootstrap_javascript %}
-  </head>
-  <body>
-    {% include "navbar.html" %}
-    {% comment %} <div class="container">
-      <br />
-      <br />
-      <br />
-    </div> {% endcomment %}
-    {% block content %}
-    {% endblock content %}
-  </body>
-</html>
->>>>>>> b4aa80a2
+
+<!DOCTYPE html>
+<html lang="en">
+  <head>
+    <meta charset="UTF-8">
+    <meta name="description" content="Azure Report Automation">
+    <title>
+      {% block title %}
+        Nilakandi
+      {% endblock title %}
+    </title>
+    {% load bootstrap5 %}
+    {% bootstrap_css %}
+    {% bootstrap_javascript %}
+  </head>
+  <body>
+    {% include "navbar.html" %}
+    {% comment %} <div class="container">
+      <br />
+      <br />
+      <br />
+    </div> {% endcomment %}
+    {% block content %}
+    {% endblock content %}
+  </body>
+</html>
+