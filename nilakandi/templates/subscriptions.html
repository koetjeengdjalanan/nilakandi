--- conflicted
+++ resolved
@@ -1,108 +1,56 @@
-<<<<<<< HEAD
-{% extends 'base.html' %}
-{% block title %}
-    Subscriptions
-{% endblock %}
-{% block content %}
-    <h1>Subscriptions</h1>
-    <hr />
-    <table class="table table-striped">
-        <thead>
-            <tr>
-              <th scope="col">Subscription Id</th>
-              <th scope="col">Display Name</th>
-              <th scope="col">State</th>
-              <th scope="col">Authorization Source</th>
-              <th scope="col">Actions</th>
-          </tr>
-        </thead>
-        <tbody>
-          {% for sub in subs %}
-            <tr>
-                <td>{{ sub.subscription_id }} </td>
-                <td>{{ sub.display_name }} </td>
-                <td>{{ sub.state }} </td>
-                <td>{{ sub.authorization_source }} </td>
-                <td><div class="btn-group" role="group" aria-label="action">
-                  <button type="button" class="btn btn-info" data-bs-toggle="modal" data-bs-target="#exampleModal">Details</button>
-                  <button type="button" class="btn btn-primary">Get</button>
-                </div></td>
-            </tr>
-          {% endfor %}
-        </tbody>
-      </table>
-      {% comment %} <div class="modal fade" id="exampleModal" tabindex="-1" aria-labelledby="exampleModalLabel" aria-hidden="true">
-        <div class="modal-dialog">
-          <div class="modal-content">
-            <div class="modal-header">
-              <h1 class="modal-title fs-5" id="exampleModalLabel">Modal title</h1>
-              <button type="button" class="btn-close" data-bs-dismiss="modal" aria-label="Close"></button>
-            </div>
-            <div class="modal-body">
-              ...
-            </div>
-            <div class="modal-footer">
-              <button type="button" class="btn btn-secondary" data-bs-dismiss="modal">Close</button>
-            </div>
-          </div>
-        </div>
-      </div> {% endcomment %}
-{% endblock %}
-=======
-{% extends "base.html" %}
-{% block title %}
-  Subscriptions
-{% endblock title %}
-{% block content %}
-  <div class="container">
-    <h1>Subscriptions</h1>
-    <hr />
-    <table class="table table-striped">
-      <thead>
-        <tr>
-          <th scope="col">Subscription Id</th>
-          <th scope="col">Display Name</th>
-          <th scope="col">State</th>
-          <th scope="col">Authorization Source</th>
-          <th scope="col">Actions</th>
-        </tr>
-      </thead>
-      <tbody>
-        {% for sub in subs %}
-          <tr>
-            <td>{{ sub.subscription_id }}</td>
-            <td>{{ sub.display_name }}</td>
-            <td>{{ sub.state }}</td>
-            <td>{{ sub.authorization_source }}</td>
-            <td>
-              <div class="btn-group" role="group" aria-label="action">
-                <button type="button"
-                        class="btn btn-info"
-                        data-bs-toggle="modal"
-                        data-bs-target="#exampleModal">Details</button>
-                <button type="button" class="btn btn-primary">Get</button>
-              </div>
-            </td>
-          </tr>
-        {% endfor %}
-      </tbody>
-    </table>
-    {% comment %} <div class="modal fade" id="exampleModal" tabindex="-1" aria-labelledby="exampleModalLabel" aria-hidden="true">
-        <div class="modal-dialog">
-          <div class="modal-content">
-            <div class="modal-header">
-              <h1 class="modal-title fs-5" id="exampleModalLabel">Modal title</h1>
-              <button type="button" class="btn-close" data-bs-dismiss="modal" aria-label="Close"></button>
-            </div>
-            <div class="modal-body">
-              ...
-            </div>
-            <div class="modal-footer">
-              <button type="button" class="btn btn-secondary" data-bs-dismiss="modal">Close</button>
-            </div>
-          </div>
-        </div>
-    </div> {% endcomment %}
-  </div>
-{% endblock content %}
->>>>>>> b4aa80a2
+{% extends "base.html" %}
+{% block title %}
+  Subscriptions
+{% endblock title %}
+{% block content %}
+  <div class="container">
+    <h1>Subscriptions</h1>
+    <hr />
+    <table class="table table-striped">
+      <thead>
+        <tr>
+          <th scope="col">Subscription Id</th>
+          <th scope="col">Display Name</th>
+          <th scope="col">State</th>
+          <th scope="col">Authorization Source</th>
+          <th scope="col">Actions</th>
+        </tr>
+      </thead>
+      <tbody>
+        {% for sub in subs %}
+          <tr>
+            <td>{{ sub.subscription_id }}</td>
+            <td>{{ sub.display_name }}</td>
+            <td>{{ sub.state }}</td>
+            <td>{{ sub.authorization_source }}</td>
+            <td>
+              <div class="btn-group" role="group" aria-label="action">
+                <button type="button"
+                        class="btn btn-info"
+                        data-bs-toggle="modal"
+                        data-bs-target="#exampleModal">Details</button>
+                <button type="button" class="btn btn-primary">Get</button>
+              </div>
+            </td>
+          </tr>
+        {% endfor %}
+      </tbody>
+    </table>
+    {% comment %} <div class="modal fade" id="exampleModal" tabindex="-1" aria-labelledby="exampleModalLabel" aria-hidden="true">
+        <div class="modal-dialog">
+          <div class="modal-content">
+            <div class="modal-header">
+              <h1 class="modal-title fs-5" id="exampleModalLabel">Modal title</h1>
+              <button type="button" class="btn-close" data-bs-dismiss="modal" aria-label="Close"></button>
+            </div>
+            <div class="modal-body">
+              ...
+            </div>
+            <div class="modal-footer">
+              <button type="button" class="btn btn-secondary" data-bs-dismiss="modal">Close</button>
+            </div>
+          </div>
+        </div>
+    </div> {% endcomment %}
+  </div>
+{% endblock content %}