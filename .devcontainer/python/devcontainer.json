<<<<<<< HEAD
{
    "name": "Nilakandi-Dev",
    "dockerComposeFile": "../../.docker/docker-compose.yml",
    "postCreateCommand": "pip install -r requirements.txt",
    "service": "web",
    "shutdownAction": "stopCompose",
    "workspaceFolder": "/workspace",
    "customizations": {
        "vscode": {
            "settings": {
                "terminal.integrated.shell.linux": "/bin/bash"
            },
            "extensions": [
                "ms-python.python"
            ]
        }
    }
=======
{
    "name": "Nilakandi-Dev",
    "dockerComposeFile": "../../.docker/docker-compose.yml",
    "postCreateCommand": "pip install -r requirements.txt",
    "service": "web",
    "shutdownAction": "stopCompose",
    "workspaceFolder": "/workspace",
    "customizations": {
        "vscode": {
            "settings": {
                "terminal.integrated.shell.linux": "/bin/bash"
            },
            "extensions": [
                "ms-python.python",
                "ms-python.isort",
                "charliermarsh.ruff",
                "ms-python.black-formatter"
            ]
        }
    }
>>>>>>> b4aa80a2
}<|MERGE_RESOLUTION|>--- conflicted
+++ resolved
@@ -1,41 +1,23 @@
-<<<<<<< HEAD
-{
-    "name": "Nilakandi-Dev",
-    "dockerComposeFile": "../../.docker/docker-compose.yml",
-    "postCreateCommand": "pip install -r requirements.txt",
-    "service": "web",
-    "shutdownAction": "stopCompose",
-    "workspaceFolder": "/workspace",
-    "customizations": {
-        "vscode": {
-            "settings": {
-                "terminal.integrated.shell.linux": "/bin/bash"
-            },
-            "extensions": [
-                "ms-python.python"
-            ]
-        }
-    }
-=======
-{
-    "name": "Nilakandi-Dev",
-    "dockerComposeFile": "../../.docker/docker-compose.yml",
-    "postCreateCommand": "pip install -r requirements.txt",
-    "service": "web",
-    "shutdownAction": "stopCompose",
-    "workspaceFolder": "/workspace",
-    "customizations": {
-        "vscode": {
-            "settings": {
-                "terminal.integrated.shell.linux": "/bin/bash"
-            },
-            "extensions": [
-                "ms-python.python",
-                "ms-python.isort",
-                "charliermarsh.ruff",
-                "ms-python.black-formatter"
-            ]
-        }
-    }
->>>>>>> b4aa80a2
+
+{
+    "name": "Nilakandi-Dev",
+    "dockerComposeFile": "../../.docker/docker-compose.yml",
+    "postCreateCommand": "pip install -r requirements.txt",
+    "service": "web",
+    "shutdownAction": "stopCompose",
+    "workspaceFolder": "/workspace",
+    "customizations": {
+        "vscode": {
+            "settings": {
+                "terminal.integrated.shell.linux": "/bin/bash"
+            },
+            "extensions": [
+                "ms-python.python",
+                "ms-python.isort",
+                "charliermarsh.ruff",
+                "ms-python.black-formatter"
+            ]
+        }
+    }
+
 }