FROM python:3.12-slim

# Labelling
LABEL author="Martin Sambulare <martin.sambulare@nttindonesia.com>"
LABEL maintainer="Martin Sambulare <martin.sambulare@nttindonesia.com>"
LABEL organization="NTT Data Indonesia"
SHELL ["/bin/bash", "-c"]

# Environment Variables
ENV PYTHONDONTWRITEBYTECODE=1
ENV PYTHONUNBUFFERED=1
ENV DOCUMENT_ROOT=/app
<<<<<<< HEAD
ENV UID=1001

# Container User's Cred Setup
RUN useradd -G root -u $UID -d /home/arjuna arjuna
RUN mkdir -p /home/arjuna/.local/bin
RUN chown -R arjuna:arjuna /home/arjuna
ENV PATH="/home/arjuna/.local/bin:$PATH"

# Copy Repo
COPY . $DOCUMENT_ROOT/
RUN ls -lah $DOCUMENT_ROOT
RUN chown -R arjuna:arjuna $DOCUMENT_ROOT

# Finalization
USER arjuna
RUN pip install --upgrade pip
RUN pip install -r $DOCUMENT_ROOT/requirements.txt
WORKDIR $DOCUMENT_ROOT
EXPOSE 21280
=======
ENV POETRY_VERSION=2.1.1
ENV POETRY_NO_INTERACTION=1
ENV DEPLOYMENT=dev
ENV LOG_DIRECTORY=/var/log/nilakandi

# ARGUMENTS
ARG USER=arjuna
ARG UID=1001

# Pre-Req Install
RUN apt-get update && apt-get install -y curl libpq-dev gcc

# Container User's Cred Setup
RUN useradd -G root -u $UID -d /home/$USER $USER
RUN mkdir -p /home/$USER/.local/bin $DOCUMENT_ROOT $LOG_DIRECTORY
RUN chown -R $USER:$USER /home/$USER $DOCUMENT_ROOT $LOG_DIRECTORY

# Change User & WorkDir
WORKDIR $DOCUMENT_ROOT
USER $USER

# Copy Repo
COPY --chown=$USER:$USER . .
# RUN chown -R $USER:$USER $DOCUMENT_ROOT

# Install Poetry
RUN curl -sSL https://install.python-poetry.org | python3 -
ENV PATH="/home/$USER/.local/bin:$PATH"

# Finalization
RUN poetry install $(test "$DEPLOYMENT" == production && echo "--only=main") --no-interaction --no-ansi
>>>>>>> a81b6a04
<|MERGE_RESOLUTION|>--- conflicted
+++ resolved
@@ -10,27 +10,6 @@
 ENV PYTHONDONTWRITEBYTECODE=1
 ENV PYTHONUNBUFFERED=1
 ENV DOCUMENT_ROOT=/app
-<<<<<<< HEAD
-ENV UID=1001
-
-# Container User's Cred Setup
-RUN useradd -G root -u $UID -d /home/arjuna arjuna
-RUN mkdir -p /home/arjuna/.local/bin
-RUN chown -R arjuna:arjuna /home/arjuna
-ENV PATH="/home/arjuna/.local/bin:$PATH"
-
-# Copy Repo
-COPY . $DOCUMENT_ROOT/
-RUN ls -lah $DOCUMENT_ROOT
-RUN chown -R arjuna:arjuna $DOCUMENT_ROOT
-
-# Finalization
-USER arjuna
-RUN pip install --upgrade pip
-RUN pip install -r $DOCUMENT_ROOT/requirements.txt
-WORKDIR $DOCUMENT_ROOT
-EXPOSE 21280
-=======
 ENV POETRY_VERSION=2.1.1
 ENV POETRY_NO_INTERACTION=1
 ENV DEPLOYMENT=dev
@@ -61,5 +40,4 @@
 ENV PATH="/home/$USER/.local/bin:$PATH"
 
 # Finalization
-RUN poetry install $(test "$DEPLOYMENT" == production && echo "--only=main") --no-interaction --no-ansi
->>>>>>> a81b6a04
+RUN poetry install $(test "$DEPLOYMENT" == production && echo "--only=main") --no-interaction --no-ansi