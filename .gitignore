<<<<<<< HEAD
# Django specific:
*.log
*.pot
*.pyc
__pycache__/
db.sqlite3
db.sqlite3-journal
media
staticfiles

# Environment variables:
.env

# Django migrations:
*/migrations/*

# VS Code settings:
.vscode/

# Byte-compiled / optimized / DLL files
*.py[cod]
*$py.class

# C extensions
*.so

# Distribution / packaging
.Python
build/
develop-eggs/
dist/
downloads/
eggs/
.eggs/
lib/
lib64/
parts/
sdist/
var/
wheels/
*.egg-info/
.installed.cfg
*.egg

# PyInstaller
#  Usually these files are written by a python script from a template
#  before PyInstaller builds the exe, so as to inject date/other infos into it.
*.manifest
*.spec

# Installer logs
pip-log.txt
pip-delete-this-directory.txt

# Unit test / coverage reports
htmlcov/
.tox/
.nox/
.coverage
.coverage.*
.cache
nosetests.xml
coverage.xml
*.cover
.hypothesis/
.pytest_cache/
cover/

# Translations
*.mo

# Django stuff:
local_settings.py

# Flask stuff:
instance/
.webassets-cache

# Scrapy stuff:
.scrapy

# Sphinx documentation
docs/_build/

# PyBuilder
target/

# Jupyter Notebook
.ipynb_checkpoints

# pyenv
.python-version

# pipenv
# According to pypa/pipenv#598, it is recommended to include Pipfile.lock in version control.
# However, in case of collaboration, if having platform-specific dependencies or dependencies
# having no cross-platform support, pipenv may install dependencies that don't work, or not
# install all needed dependencies.
Pipfile.lock

# PEP 582; used by e.g. github.com/David-OConnor/pyflow
__pypackages__/

# Celery stuff
celerybeat-schedule
celerybeat.pid

# SageMath parsed files
*.sage.py

# Environments
.env
.venv
env/
venv/
ENV/
env.bak/
venv.bak/

# Spyder project settings
.spyderproject
.spyproject

# Rope project settings
.ropeproject

# mkdocs documentation
/site

# mypy
.mypy_cache/
.dmypy.json
dmypy.json

# Pyre type checker
.pyre/

# Dev Related
debug*
=======
# Django specific:
*.log
*.pot
*.pyc
__pycache__/
db.sqlite3
db.sqlite3-journal
media
staticfiles

# Environment variables:
.env

# Django migrations:
*/migrations/*

# VS Code settings:
.vscode/

# Byte-compiled / optimized / DLL files
*.py[cod]
*$py.class

# C extensions
*.so

# Distribution / packaging
.Python
build/
develop-eggs/
dist/
downloads/
eggs/
.eggs/
lib/
lib64/
parts/
sdist/
var/
wheels/
*.egg-info/
.installed.cfg
*.egg

# PyInstaller
#  Usually these files are written by a python script from a template
#  before PyInstaller builds the exe, so as to inject date/other infos into it.
*.manifest
*.spec

# Installer logs
pip-log.txt
pip-delete-this-directory.txt

# Unit test / coverage reports
htmlcov/
.tox/
.nox/
.coverage
.coverage.*
.cache
nosetests.xml
coverage.xml
*.cover
.hypothesis/
.pytest_cache/
cover/

# Translations
*.mo

# Django stuff:
local_settings.py

# Flask stuff:
instance/
.webassets-cache

# Scrapy stuff:
.scrapy

# Sphinx documentation
docs/_build/

# PyBuilder
target/

# Jupyter Notebook
.ipynb_checkpoints

# pyenv
.python-version

# pipenv
# According to pypa/pipenv#598, it is recommended to include Pipfile.lock in version control.
# However, in case of collaboration, if having platform-specific dependencies or dependencies
# having no cross-platform support, pipenv may install dependencies that don't work, or not
# install all needed dependencies.
Pipfile.lock

# PEP 582; used by e.g. github.com/David-OConnor/pyflow
__pypackages__/

# Celery stuff
celerybeat-schedule
celerybeat.pid

# SageMath parsed files
*.sage.py

# Poetry
poetry.lock
poetry.toml

# Environments
.env
.venv
env/
venv/
ENV/
env.bak/
venv.bak/

# Spyder project settings
.spyderproject
.spyproject

# Rope project settings
.ropeproject

# mkdocs documentation
/site

# mypy
.mypy_cache/
.dmypy.json
dmypy.json

# Pyre type checker
.pyre/

# Dev Related

debug*
>>>>>>> a81b6a04
<|MERGE_RESOLUTION|>--- conflicted
+++ resolved
@@ -1,286 +1,144 @@
-<<<<<<< HEAD
-# Django specific:
-*.log
-*.pot
-*.pyc
-__pycache__/
-db.sqlite3
-db.sqlite3-journal
-media
-staticfiles
-
-# Environment variables:
-.env
-
-# Django migrations:
-*/migrations/*
-
-# VS Code settings:
-.vscode/
-
-# Byte-compiled / optimized / DLL files
-*.py[cod]
-*$py.class
-
-# C extensions
-*.so
-
-# Distribution / packaging
-.Python
-build/
-develop-eggs/
-dist/
-downloads/
-eggs/
-.eggs/
-lib/
-lib64/
-parts/
-sdist/
-var/
-wheels/
-*.egg-info/
-.installed.cfg
-*.egg
-
-# PyInstaller
-#  Usually these files are written by a python script from a template
-#  before PyInstaller builds the exe, so as to inject date/other infos into it.
-*.manifest
-*.spec
-
-# Installer logs
-pip-log.txt
-pip-delete-this-directory.txt
-
-# Unit test / coverage reports
-htmlcov/
-.tox/
-.nox/
-.coverage
-.coverage.*
-.cache
-nosetests.xml
-coverage.xml
-*.cover
-.hypothesis/
-.pytest_cache/
-cover/
-
-# Translations
-*.mo
-
-# Django stuff:
-local_settings.py
-
-# Flask stuff:
-instance/
-.webassets-cache
-
-# Scrapy stuff:
-.scrapy
-
-# Sphinx documentation
-docs/_build/
-
-# PyBuilder
-target/
-
-# Jupyter Notebook
-.ipynb_checkpoints
-
-# pyenv
-.python-version
-
-# pipenv
-# According to pypa/pipenv#598, it is recommended to include Pipfile.lock in version control.
-# However, in case of collaboration, if having platform-specific dependencies or dependencies
-# having no cross-platform support, pipenv may install dependencies that don't work, or not
-# install all needed dependencies.
-Pipfile.lock
-
-# PEP 582; used by e.g. github.com/David-OConnor/pyflow
-__pypackages__/
-
-# Celery stuff
-celerybeat-schedule
-celerybeat.pid
-
-# SageMath parsed files
-*.sage.py
-
-# Environments
-.env
-.venv
-env/
-venv/
-ENV/
-env.bak/
-venv.bak/
-
-# Spyder project settings
-.spyderproject
-.spyproject
-
-# Rope project settings
-.ropeproject
-
-# mkdocs documentation
-/site
-
-# mypy
-.mypy_cache/
-.dmypy.json
-dmypy.json
-
-# Pyre type checker
-.pyre/
-
-# Dev Related
-debug*
-=======
-# Django specific:
-*.log
-*.pot
-*.pyc
-__pycache__/
-db.sqlite3
-db.sqlite3-journal
-media
-staticfiles
-
-# Environment variables:
-.env
-
-# Django migrations:
-*/migrations/*
-
-# VS Code settings:
-.vscode/
-
-# Byte-compiled / optimized / DLL files
-*.py[cod]
-*$py.class
-
-# C extensions
-*.so
-
-# Distribution / packaging
-.Python
-build/
-develop-eggs/
-dist/
-downloads/
-eggs/
-.eggs/
-lib/
-lib64/
-parts/
-sdist/
-var/
-wheels/
-*.egg-info/
-.installed.cfg
-*.egg
-
-# PyInstaller
-#  Usually these files are written by a python script from a template
-#  before PyInstaller builds the exe, so as to inject date/other infos into it.
-*.manifest
-*.spec
-
-# Installer logs
-pip-log.txt
-pip-delete-this-directory.txt
-
-# Unit test / coverage reports
-htmlcov/
-.tox/
-.nox/
-.coverage
-.coverage.*
-.cache
-nosetests.xml
-coverage.xml
-*.cover
-.hypothesis/
-.pytest_cache/
-cover/
-
-# Translations
-*.mo
-
-# Django stuff:
-local_settings.py
-
-# Flask stuff:
-instance/
-.webassets-cache
-
-# Scrapy stuff:
-.scrapy
-
-# Sphinx documentation
-docs/_build/
-
-# PyBuilder
-target/
-
-# Jupyter Notebook
-.ipynb_checkpoints
-
-# pyenv
-.python-version
-
-# pipenv
-# According to pypa/pipenv#598, it is recommended to include Pipfile.lock in version control.
-# However, in case of collaboration, if having platform-specific dependencies or dependencies
-# having no cross-platform support, pipenv may install dependencies that don't work, or not
-# install all needed dependencies.
-Pipfile.lock
-
-# PEP 582; used by e.g. github.com/David-OConnor/pyflow
-__pypackages__/
-
-# Celery stuff
-celerybeat-schedule
-celerybeat.pid
-
-# SageMath parsed files
-*.sage.py
-
-# Poetry
-poetry.lock
-poetry.toml
-
-# Environments
-.env
-.venv
-env/
-venv/
-ENV/
-env.bak/
-venv.bak/
-
-# Spyder project settings
-.spyderproject
-.spyproject
-
-# Rope project settings
-.ropeproject
-
-# mkdocs documentation
-/site
-
-# mypy
-.mypy_cache/
-.dmypy.json
-dmypy.json
-
-# Pyre type checker
-.pyre/
-
-# Dev Related
-
-debug*
->>>>>>> a81b6a04
+# Django specific:
+*.log
+*.pot
+*.pyc
+__pycache__/
+db.sqlite3
+db.sqlite3-journal
+media
+staticfiles
+
+# Environment variables:
+.env
+
+# Django migrations:
+*/migrations/*
+
+# VS Code settings:
+.vscode/
+
+# Byte-compiled / optimized / DLL files
+*.py[cod]
+*$py.class
+
+# C extensions
+*.so
+
+# Distribution / packaging
+.Python
+build/
+develop-eggs/
+dist/
+downloads/
+eggs/
+.eggs/
+lib/
+lib64/
+parts/
+sdist/
+var/
+wheels/
+*.egg-info/
+.installed.cfg
+*.egg
+
+# PyInstaller
+#  Usually these files are written by a python script from a template
+#  before PyInstaller builds the exe, so as to inject date/other infos into it.
+*.manifest
+*.spec
+
+# Installer logs
+pip-log.txt
+pip-delete-this-directory.txt
+
+# Unit test / coverage reports
+htmlcov/
+.tox/
+.nox/
+.coverage
+.coverage.*
+.cache
+nosetests.xml
+coverage.xml
+*.cover
+.hypothesis/
+.pytest_cache/
+cover/
+
+# Translations
+*.mo
+
+# Django stuff:
+local_settings.py
+
+# Flask stuff:
+instance/
+.webassets-cache
+
+# Scrapy stuff:
+.scrapy
+
+# Sphinx documentation
+docs/_build/
+
+# PyBuilder
+target/
+
+# Jupyter Notebook
+.ipynb_checkpoints
+
+# pyenv
+.python-version
+
+# pipenv
+# According to pypa/pipenv#598, it is recommended to include Pipfile.lock in version control.
+# However, in case of collaboration, if having platform-specific dependencies or dependencies
+# having no cross-platform support, pipenv may install dependencies that don't work, or not
+# install all needed dependencies.
+Pipfile.lock
+
+# PEP 582; used by e.g. github.com/David-OConnor/pyflow
+__pypackages__/
+
+# Celery stuff
+celerybeat-schedule
+celerybeat.pid
+
+# SageMath parsed files
+*.sage.py
+
+# Poetry
+poetry.lock
+poetry.toml
+
+# Environments
+.env
+.venv
+env/
+venv/
+ENV/
+env.bak/
+venv.bak/
+
+# Spyder project settings
+.spyderproject
+.spyproject
+
+# Rope project settings
+.ropeproject
+
+# mkdocs documentation
+/site
+
+# mypy
+.mypy_cache/
+.dmypy.json
+dmypy.json
+
+# Pyre type checker
+.pyre/
+
+# Dev Related
+
+debug*